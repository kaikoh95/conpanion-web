--- conflicted
+++ resolved
@@ -1990,13 +1990,10 @@
           newest_created_at: string
         }[]
       }
-<<<<<<< HEAD
-=======
       get_standard_entity_types: {
         Args: Record<PropertyKey, never>
         Returns: Database["public"]["Enums"]["standard_entity_type"][]
       }
->>>>>>> 236c85bb
       get_task_attachments: {
         Args: {
           p_task_id: number
@@ -2117,16 +2114,16 @@
         }
         Returns: boolean
       }
-<<<<<<< HEAD
       is_project_admin_or_owner: {
         Args: {
           p_project_id: number
           p_user_id?: string
-=======
+        }
+        Returns: boolean
+      }
       is_valid_standard_entity_type: {
         Args: {
           p_type: string
->>>>>>> 236c85bb
         }
         Returns: boolean
       }
@@ -2286,8 +2283,6 @@
           preference_count: number
         }[]
       }
-<<<<<<< HEAD
-=======
       validate_standard_entity_reference: {
         Args: {
           p_entity_type: string
@@ -2295,7 +2290,6 @@
         }
         Returns: boolean
       }
->>>>>>> 236c85bb
     }
     Enums: {
       approval_status:
@@ -2344,8 +2338,6 @@
         | "approval_requested"
         | "approval_status_changed"
         | "entity_assigned"
-<<<<<<< HEAD
-=======
       standard_entity_type:
         | "task"
         | "form"
@@ -2358,7 +2350,6 @@
         | "approval"
         | "approval_comment"
         | "approval_response"
->>>>>>> 236c85bb
     }
     CompositeTypes: {
       [_ in never]: never
